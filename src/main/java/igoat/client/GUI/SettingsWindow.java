--- conflicted
+++ resolved
@@ -81,7 +81,7 @@
         });
 
         // Layout
-        layout = new GridPane();
+        GridPane layout = new GridPane();
         layout.setPadding(new Insets(10));
         layout.setVgap(10);
         layout.setHgap(10);
@@ -104,11 +104,8 @@
 
     public void open() {
         volumeSlider.setValue(volume * 100.0);
-<<<<<<< HEAD
         windowModeChoice.setValue(fullscreen ? "Fullscreen" : "Windowed");
-=======
         ScreenUtil.moveStageToCursorScreen(stage, layout.getPrefWidth() > 0 ? layout.getPrefWidth() : 300, layout.getPrefHeight() > 0 ? layout.getPrefHeight() : 200);
->>>>>>> 5ff8750c
         stage.show();
     }
 
